"""Collection of functions to run Viterbi algorithms on dipoid genotype data, where the data is structured as samples x variants."""
import numpy as np

<<<<<<< HEAD
MISSING = -1
MISSING_INDEX = 3
=======
from . import jit


>>>>>>> 009ff945

# https://github.com/numba/numba/issues/1269
@jit.numba_njit
def np_apply_along_axis(func1d, axis, arr):
    """Create numpy-like functions for max, sum etc."""
    assert arr.ndim == 2
    assert axis in [0, 1]
    if axis == 0:
        result = np.empty(arr.shape[1])
        for i in range(len(result)):
            result[i] = func1d(arr[:, i])
    else:
        result = np.empty(arr.shape[0])
        for i in range(len(result)):
            result[i] = func1d(arr[i, :])
    return result


@jit.numba_njit
def np_amax(array, axis):
    """Numba implementation of numpy vectorised maximum."""
    return np_apply_along_axis(np.amax, axis, array)


@jit.numba_njit
def np_sum(array, axis):
    """Numba implementation of numpy vectorised sum."""
    return np_apply_along_axis(np.sum, axis, array)


@jit.numba_njit
def np_argmax(array, axis):
    """Numba implementation of numpy vectorised argmax."""
    return np_apply_along_axis(np.argmax, axis, array)


@jit.numba_njit
def forwards_viterbi_dip_naive(n, m, G, s, e, r):
    """Naive implementation of LS diploid Viterbi algorithm."""
    # Initialise
    V = np.zeros((n, n, m))
    P = np.zeros((n, n, m)).astype(np.int64)
    c = np.ones(m)

    if s[0, 0] == MISSING:
        index = MISSING_INDEX * np.ones((n, n), dtype=np.int64)
        # index = EQUAL_BOTH_HOM * np.ones((n, n), dtype=np.int64) + (
        #     BOTH_HET - EQUAL_BOTH_HOM
        # ) * (G[:, :, 0] == 1).astype(np.int64)
    else:
        index = (
            4 * np.equal(G[:, :, 0], s[0, 0]).astype(np.int64)
            + 2 * (G[:, :, 0] == 1).astype(np.int64)
            + np.int64(s[0, 0] == 1)
        )

    V[:, :, 0] = 1 / (n ** 2) * e[index.ravel(), 0].reshape(n, n)
    r_n = r / n

    for l in range(1, m):

        if s[0, l] == MISSING:
            index = MISSING_INDEX * np.ones((n, n), dtype=np.int64)
        else:
            index = (
                4 * np.equal(G[:, :, l], s[0, l]).astype(np.int64)
                + 2 * (G[:, :, l] == 1).astype(np.int64)
                + np.int64(s[0, l] == 1)
            )

        for j1 in range(n):
            for j2 in range(n):
                # Get the vector to maximise over
                v = np.zeros((n, n))
                for k1 in range(n):
                    for k2 in range(n):
                        v[k1, k2] = V[k1, k2, l - 1]
                        if (k1 == j1) and (k2 == j2):
                            v[k1, k2] *= (
                                (1 - r[l]) ** 2 + 2 * (1 - r[l]) * r_n[l] + r_n[l] ** 2
                            )
                        elif (k1 == j1) or (k2 == j2):
                            v[k1, k2] *= r_n[l] * (1 - r[l]) + r_n[l] ** 2
                        else:
                            v[k1, k2] *= r_n[l] ** 2
                V[j1, j2, l] = np.amax(v) * e[index[j1, j2], l]
                P[j1, j2, l] = np.argmax(v)
        c[l] = np.amax(V[:, :, l])
        V[:, :, l] *= 1 / c[l]

    ll = np.sum(np.log10(c))

    return V, P, ll


@jit.numba_njit
def forwards_viterbi_dip_naive_low_mem(n, m, G, s, e, r):
    """Naive implementation of LS diploid Viterbi algorithm, with reduced memory."""
    # Initialise
    V = np.zeros((n, n))
    P = np.zeros((n, n, m)).astype(np.int64)
    c = np.ones(m)

    if s[0, 0] == MISSING:
        index = MISSING_INDEX * np.ones((n, n), dtype=np.int64)
    else:
        index = (
            4 * np.equal(G[:, :, 0], s[0, 0]).astype(np.int64)
            + 2 * (G[:, :, 0] == 1).astype(np.int64)
            + np.int64(s[0, 0] == 1)
        )

    V_previous = 1 / (n ** 2) * e[index.ravel(), 0].reshape(n, n)
    r_n = r / n

    # Take a look at Haploid Viterbi implementation in Jeromes code and see if we can pinch some ideas.
    # Diploid Viterbi, with smaller memory footprint.
    for l in range(1, m):

        if s[0, l] == MISSING:
            index = MISSING_INDEX * np.ones((n, n), dtype=np.int64)
        else:
            index = (
                4 * np.equal(G[:, :, l], s[0, l]).astype(np.int64)
                + 2 * (G[:, :, l] == 1).astype(np.int64)
                + np.int64(s[0, l] == 1)
            )

        for j1 in range(n):
            for j2 in range(n):
                # Get the vector to maximise over
                v = np.zeros((n, n))
                for k1 in range(n):
                    for k2 in range(n):
                        v[k1, k2] = V_previous[k1, k2]
                        if (k1 == j1) and (k2 == j2):
                            v[k1, k2] *= (
                                (1 - r[l]) ** 2 + 2 * (1 - r[l]) * r_n[l] + r_n[l] ** 2
                            )
                        elif (k1 == j1) or (k2 == j2):
                            v[k1, k2] *= r_n[l] * (1 - r[l]) + r_n[l] ** 2
                        else:
                            v[k1, k2] *= r_n[l] ** 2
                V[j1, j2] = np.amax(v) * e[index[j1, j2], l]
                P[j1, j2, l] = np.argmax(v)
        c[l] = np.amax(V)
        V_previous = np.copy(V) / c[l]

    ll = np.sum(np.log10(c))

    return V, P, ll


@jit.numba_njit
def forwards_viterbi_dip_low_mem(n, m, G, s, e, r):
    """LS diploid Viterbi algorithm, with reduced memory."""
    # Initialise
    V = np.zeros((n, n))
    P = np.zeros((n, n, m)).astype(np.int64)

    if s[0, 0] == MISSING:
        index = MISSING_INDEX * np.ones((n, n), dtype=np.int64)
    else:
        index = (
            4 * np.equal(G[:, :, 0], s[0, 0]).astype(np.int64)
            + 2 * (G[:, :, 0] == 1).astype(np.int64)
            + np.int64(s[0, 0] == 1)
        )

    V_previous = 1 / (n ** 2) * e[index.ravel(), 0].reshape(n, n)
    c = np.ones(m)
    r_n = r / n

    # Diploid Viterbi, with smaller memory footprint, rescaling, and using the structure of the HMM.
    for l in range(1, m):

        if s[0, l] == MISSING:
            index = MISSING_INDEX * np.ones((n, n), dtype=np.int64)
        else:
            index = (
                4 * np.equal(G[:, :, l], s[0, l]).astype(np.int64)
                + 2 * (G[:, :, l] == 1).astype(np.int64)
                + np.int64(s[0, l] == 1)
            )

        c[l] = np.amax(V_previous)
        argmax = np.argmax(V_previous)

        V_previous *= 1 / c[l]
        V_rowcol_max = np_amax(V_previous, axis=0)
        arg_rowcol_max = np_argmax(V_previous, axis=0)

        no_switch = (1 - r[l]) ** 2 + 2 * (r_n[l] * (1 - r[l])) + r_n[l] ** 2
        single_switch = r_n[l] * (1 - r[l]) + r_n[l] ** 2
        double_switch = r_n[l] ** 2

        j1_j2 = 0

        for j1 in range(n):
            for j2 in range(n):

                V_single_switch = max(V_rowcol_max[j1], V_rowcol_max[j2])
                P_single_switch = np.argmax(
                    np.array([V_rowcol_max[j1], V_rowcol_max[j2]])
                )

                if P_single_switch == 0:
                    template_single_switch = j1 * n + arg_rowcol_max[j1]
                else:
                    template_single_switch = arg_rowcol_max[j2] * n + j2

                V[j1, j2] = V_previous[j1, j2] * no_switch  # No switch in either
                P[j1, j2, l] = j1_j2

                # Single or double switch?
                single_switch_tmp = single_switch * V_single_switch
                if single_switch_tmp > double_switch:
                    # Then single switch is the alternative
                    if V[j1, j2] < single_switch * V_single_switch:
                        V[j1, j2] = single_switch * V_single_switch
                        P[j1, j2, l] = template_single_switch
                else:
                    # Double switch is the alternative
                    if V[j1, j2] < double_switch:
                        V[j1, j2] = double_switch
                        P[j1, j2, l] = argmax

                V[j1, j2] *= e[index[j1, j2], l]
                j1_j2 += 1
        V_previous = np.copy(V)

    ll = np.sum(np.log10(c)) + np.log10(np.amax(V))

    return V, P, ll


@jit.numba_njit
def forwards_viterbi_dip_naive_vec(n, m, G, s, e, r):
    """Vectorised LS diploid Viterbi algorithm using numpy."""
    # Initialise
    V = np.zeros((n, n, m))
    P = np.zeros((n, n, m)).astype(np.int64)
    c = np.ones(m)

    if s[0, 0] == MISSING:
        index = MISSING_INDEX * np.ones((n, n), dtype=np.int64)
    else:
        index = (
            4 * np.equal(G[:, :, 0], s[0, 0]).astype(np.int64)
            + 2 * (G[:, :, 0] == 1).astype(np.int64)
            + np.int64(s[0, 0] == 1)
        )

    V[:, :, 0] = 1 / (n ** 2) * e[index.ravel(), 0].reshape(n, n)
    r_n = r / n

    # Jumped the gun - vectorising.
    for l in range(1, m):

        if s[0, l] == MISSING:
            index = MISSING_INDEX * np.ones((n, n), dtype=np.int64)
        else:
            index = (
                4 * np.equal(G[:, :, l], s[0, l]).astype(np.int64)
                + 2 * (G[:, :, l] == 1).astype(np.int64)
                + np.int64(s[0, l] == 1)
            )

        for j1 in range(n):
            for j2 in range(n):
                v = (r_n[l] ** 2) * np.ones((n, n))
                v[j1, j2] += (1 - r[l]) ** 2
                v[j1, :] += r_n[l] * (1 - r[l])
                v[:, j2] += r_n[l] * (1 - r[l])
                v *= V[:, :, l - 1]
                V[j1, j2, l] = np.amax(v) * e[index[j1, j2], l]
                P[j1, j2, l] = np.argmax(v)

        c[l] = np.amax(V[:, :, l])
        V[:, :, l] *= 1 / c[l]

    ll = np.sum(np.log10(c))

    return V, P, ll


def forwards_viterbi_dip_naive_full_vec(n, m, G, s, e, r):
    """Fully vectorised naive LS diploid Viterbi algorithm using numpy."""
    char_both = np.eye(n * n).ravel().reshape((n, n, n, n))
    char_col = np.tile(np.sum(np.eye(n * n).reshape((n, n, n, n)), 3), (n, 1, 1, 1))
    char_row = np.copy(char_col.T)
    rows, cols = np.ogrid[:n, :n]

    # Initialise
    V = np.zeros((n, n, m))
    P = np.zeros((n, n, m)).astype(np.int64)
    c = np.ones(m)

    if s[0, 0] == MISSING:
        index = MISSING_INDEX * np.ones((n, n), dtype=np.int64)
    else:
        index = (
            4 * np.equal(G[:, :, 0], s[0, 0]).astype(np.int64)
            + 2 * (G[:, :, 0] == 1).astype(np.int64)
            + np.int64(s[0, 0] == 1)
        )

    V[:, :, 0] = 1 / (n ** 2) * e[index, 0]
    r_n = r / n

    for l in range(1, m):

        if s[0, l] == MISSING:
            index = MISSING_INDEX * np.ones((n, n), dtype=np.int64)
        else:
            index = (
                4 * np.equal(G[:, :, l], s[0, l]).astype(np.int64)
                + 2 * (G[:, :, l] == 1).astype(np.int64)
                + np.int64(s[0, l] == 1)
            )

        v = (
            (r_n[l] ** 2)
            + (1 - r[l]) ** 2 * char_both
            + (r_n[l] * (1 - r[l])) * (char_col + char_row)
        )
        v *= V[:, :, l - 1]
        P[:, :, l] = np.argmax(v.reshape(n, n, -1), 2)  # Have to flatten to use argmax
        V[:, :, l] = v.reshape(n, n, -1)[rows, cols, P[:, :, l]] * e[index, l]
        c[l] = np.amax(V[:, :, l])
        V[:, :, l] *= 1 / c[l]

    ll = np.sum(np.log10(c))

    return V, P, ll


@jit.numba_njit
def backwards_viterbi_dip(m, V_last, P):
    """Run a backwards pass to determine the most likely path."""
    assert V_last.ndim == 2
    assert V_last.shape[0] == V_last.shape[1]
    # Initialisation
    path = np.zeros(m).astype(np.int64)
    path[m - 1] = np.argmax(V_last)

    # Backtrace
    for j in range(m - 2, -1, -1):
        path[j] = P[:, :, j + 1].ravel()[path[j + 1]]

    return path


def get_phased_path(n, path):
    """Obtain the phased path."""
    return np.unravel_index(path, (n, n))


<<<<<<< HEAD
# @nb.njit
=======
@jit.numba_njit
>>>>>>> 009ff945
def path_ll_dip(n, m, G, phased_path, s, e, r):
    """Evaluate log-likelihood path through a reference panel which results in sequence s."""
    if s[0, 0] == MISSING:
        index = MISSING_INDEX
    else:
        index = (
            4 * np.int64(np.equal(G[phased_path[0][0], phased_path[1][0], 0], s[0, 0]))
            + 2 * np.int64(G[phased_path[0][0], phased_path[1][0], 0] == 1)
            + np.int64(s[0, 0] == 1)
        )

    log_prob_path = np.log10(1 / (n ** 2) * e[index, 0])
    old_phase = np.array([phased_path[0][0], phased_path[1][0]])
    r_n = r / n

    for l in range(1, m):

        if s[0, l] == MISSING:
            index = MISSING_INDEX
        else:
            index = (
                4
                * np.int64(
                    np.equal(G[phased_path[0][l], phased_path[1][l], l], s[0, l])
                )
                + 2 * np.int64(G[phased_path[0][l], phased_path[1][l], l] == 1)
                + np.int64(s[0, l] == 1)
            )

        current_phase = np.array([phased_path[0][l], phased_path[1][l]])
        phase_diff = np.sum(~np.equal(current_phase, old_phase))

        if phase_diff == 0:
            log_prob_path += np.log10(
                (1 - r[l]) ** 2 + 2 * (r_n[l] * (1 - r[l])) + r_n[l] ** 2
            )
        elif phase_diff == 1:
            log_prob_path += np.log10(r_n[l] * (1 - r[l]) + r_n[l] ** 2)
        else:
            log_prob_path += np.log10(r_n[l] ** 2)

        log_prob_path += np.log10(e[index, l])
        old_phase = current_phase

    return log_prob_path<|MERGE_RESOLUTION|>--- conflicted
+++ resolved
@@ -1,14 +1,9 @@
 """Collection of functions to run Viterbi algorithms on dipoid genotype data, where the data is structured as samples x variants."""
 import numpy as np
-
-<<<<<<< HEAD
+from . import jit
+
 MISSING = -1
 MISSING_INDEX = 3
-=======
-from . import jit
-
-
->>>>>>> 009ff945
 
 # https://github.com/numba/numba/issues/1269
 @jit.numba_njit
@@ -367,11 +362,7 @@
     return np.unravel_index(path, (n, n))
 
 
-<<<<<<< HEAD
-# @nb.njit
-=======
-@jit.numba_njit
->>>>>>> 009ff945
+@jit.numba_njit
 def path_ll_dip(n, m, G, phased_path, s, e, r):
     """Evaluate log-likelihood path through a reference panel which results in sequence s."""
     if s[0, 0] == MISSING:
