--- conflicted
+++ resolved
@@ -126,31 +126,20 @@
                 "Passed a vector of mutation rates, "
                 "but rescaling each mutation rate conditional on the number of alleles at each site."
             )
-    else:
-        raise ValueError(f"Mutation rate is not a scalar or vector of length m: {m}")
-
-<<<<<<< HEAD
+    elif mutation_rate is None:
+        warnings.warn(
+          "No mutation rate passed, setting mutation rate based on Li and Stephens 2003, "
+          "equations (A2) and (A3)"
+        )
+    else:
+        raise ValueError(f"Mutation rate is not None, a scalar, or vector of length m: {m}")
+
     # Ensure that the recombination rate is either a scalar or a vector of length m
     if not (
         isinstance(recombination_rate, (int, float)) or \
         (isinstance(recombination_rate, np.ndarray) and recombination_rate.shape[0] == m)
     ):
-        raise ValueError(f"Recombination_rate is not a vector of length m: {m}")
-=======
-    # Ensure that the recombination probabilities is either a scalar or a vector of length m
-    if recombination_rate.shape[0] != m:
-        raise ValueError(f"recombination_rate is not a vector of length m: {m}")
-
-    if isinstance(mutation_rate, float) and not (scale_mutation_based_on_n_alleles):
-        warnings.warn(
-            "Passed a scalar mutation rate, but not rescaling this mutation rate conditional on the number of alleles at the site"
-        )
-
-    if type(mutation_rate is np.ndarray) and (scale_mutation_based_on_n_alleles):
-        warnings.warn(
-            "Passed a vector of mutation rates, but rescaling each mutation rate conditional on the number of alleles at each site"
-        )
->>>>>>> a5d4c631
+        raise ValueError(f"Recombination_rate is not a scalar or vector of length m: {m}")
 
     return (n, m, ploidy)
 
